--- conflicted
+++ resolved
@@ -174,13 +174,8 @@
 
 @triton.autotune(
         fwd_configs,
-<<<<<<< HEAD
-        key=["N_CTX_FOR_AUTOTUNE", "BLOCK_DMODEL", "NUM_DBLOCKS",
+        key=["N_CTX_FOR_AUTOTUNE", "BLOCK_D", "BLOCK_D2", "NUM_DBLOCKS",
             "BLOCK_M", "BLOCK_N", "Q_ROUNDED_LEN", "CAUSAL"]
-=======
-        key=["N_CTX_FOR_AUTOTUNE", "BLOCK_D", "BLOCK_D2",
-             "NUM_DBLOCKS", "BLOCK_M", "BLOCK_N", "Q_ROUNDED_LEN"]
->>>>>>> d789cba2
             )
 @triton.jit
 def _sparse_fwd_kernel(
@@ -195,13 +190,8 @@
     stride_kz, stride_kh, stride_kn, stride_kd,
     stride_vz, stride_vh, stride_vn, stride_vd,
     stride_oz, stride_oh, stride_om, stride_od,
-<<<<<<< HEAD
-    Z, H, N_CTX,
-    PAST_LEN, # q_start_pos, k_start_pos
-=======
     Z, H, N_CTX, D,
     PAST_LEN,
->>>>>>> d789cba2
     Q_ROUNDED_LEN,
     N_CTX_FOR_AUTOTUNE,
     BLOCK_M: tl.constexpr,
@@ -326,12 +316,7 @@
                 BLOCK_M=BLOCK_M,
                 BLOCK_N=BLOCK_N,
                 LAST_N_BLOCK=False,
-<<<<<<< HEAD
                 CAUSAL=CAUSAL,
-                BLOCK_DMODEL=BLOCK_DMODEL,
-=======
-                CAUSAL=True,
->>>>>>> d789cba2
                 NUM_DBLOCKS=NUM_DBLOCKS,
                 EVEN_D_BLOCK=EVEN_D_BLOCK,
                 MERGED_Q=MERGED_Q
@@ -357,12 +342,7 @@
                 BLOCK_M=BLOCK_M,
                 BLOCK_N=BLOCK_N,
                 LAST_N_BLOCK=True,
-<<<<<<< HEAD
                 CAUSAL=CAUSAL,
-                BLOCK_DMODEL=BLOCK_DMODEL,
-=======
-                CAUSAL=True,
->>>>>>> d789cba2
                 NUM_DBLOCKS=NUM_DBLOCKS,
                 EVEN_D_BLOCK=EVEN_D_BLOCK,
                 MERGED_Q=MERGED_Q
@@ -532,12 +512,7 @@
         assert d_splits in [1, 2]
         block_d = triton.next_power_of_2(q.shape[-1] // d_splits)
 
-<<<<<<< HEAD
-    _fwd_kernel[grid](
-=======
-
     _sparse_fwd_kernel[grid](
->>>>>>> d789cba2
         q, k, v, sm_scale,
         layout_crow_indices,
         layout_col_indices,
@@ -576,11 +551,8 @@
     ctx.merged_q = merged_q
     ctx.seq_dim = seq_dim
     ctx.hdim = hdim
-<<<<<<< HEAD
     ctx.causal = causal
-=======
     ctx.d_splits = d_splits
->>>>>>> d789cba2
     ctx.kwargs = kwargs
 
     # m here is the log2sumexp ()
