import torch
import pytest
import math
from dkernel import get_sparse_attn_mask, LocalStrideSparseAttention


### all tests ###


def test_inference_padding_varlen():
    print('### Test inference prompting and decoding ###')
    # 1.0, left padding: prompt
    general_test_fn(2, 8, 4512, 128,  past_len=0, max_seqlen=8192,
            block_size=64, backward=False,
            dtype=torch.bfloat16, homo_head=False,
            has_left_paddings=True, seq_dim=1)
    # seq_dim=2, homo, float16, smaller block size
    general_test_fn(2, 8, 4096, 128,  past_len=0, max_seqlen=8192,
            block_size=16, backward=False,
            dtype=torch.float16, homo_head=True,
            has_left_paddings=True, seq_dim=2)

    # 1.1, left padding: decoding
    general_test_fn(2, 8, 1, 128,  past_len=64*21 + 12, max_seqlen=8192,
            block_size=64, backward=False,
            dtype=torch.bfloat16, homo_head=False,
            has_left_paddings=True, seq_dim=1)

    general_test_fn(2, 8, 1, 128,  past_len=64*5, max_seqlen=1024,
            block_size=32, backward=False,
            dtype=torch.bfloat16, homo_head=True,
            local_blocks=2,
            has_left_paddings=True, seq_dim=1)

    # 2.0, right padding: prompt
    general_test_fn(2, 8, 1421, 128,  past_len=0, max_seqlen=8192,
            block_size=64, backward=False,
            dtype=torch.bfloat16, homo_head=False,
            has_right_paddings=True, seq_dim=2)

    # 2.1, right padding: decoding
    general_test_fn(2, 8, 1, 128,  past_len=64*18 + 1, max_seqlen=8192,
            block_size=32, backward=False,
            dtype=torch.bfloat16, homo_head=False,
            has_left_paddings=True, seq_dim=1)

    # 3.0, varlen, prompt
    general_test_fn(2, 8, 2048, 128,  past_len=0, max_seqlen=8192,
            block_size=32, backward=False,
            dtype=torch.bfloat16, homo_head=False,
            varlen=True, seq_dim=1)
    # 3.1, varlen, decoding: not needed, bad KV cache design
    # 3.2, vllm blocktable


def test_dims_and_dtype():
    # diff dim, float types (float16, bfloat16, float32)
    print("### Test different head dims(64, 128, 256)" + \
            ", float types (float16, bfloat16, float32) ###")
    general_test_fn(1, 1, 1024, 64, block_size=64,
            dtype=torch.float16, homo_head=False)
    general_test_fn(2, 8, 1024, 64, block_size=64,
            dtype=torch.float32, homo_head=False)
    general_test_fn(2, 8, 1024, 128, block_size=64,
        dtype=torch.bfloat16, homo_head=False)
    general_test_fn(2, 8, 1024, 256, block_size=32,
        dtype=torch.bfloat16, homo_head=False)


<<<<<<< HEAD
def test_noncausal():
    "bidirectional attention"
    general_test_fn(1, 2, 2048, 64, local_blocks=4, vert_stride=8, block_size=64,
                    dtype=torch.float16, homo_head=False, causal=False)
    general_test_fn(1, 1, 2048, 64, local_blocks=4, vert_stride=10000, block_size=32,
                    dtype=torch.float16, homo_head=False, causal=False)
=======
def test_dims_no_power_of_2():
    # head_dim not power of 2
    general_test_fn(2, 2, 2048, 48, block_size=64,
            dtype=torch.float32, homo_head=True)
    general_test_fn(2, 4, 2048, 96, block_size=64,
            dtype=torch.bfloat16, homo_head=True)
    general_test_fn(1, 4, 4096, 160, block_size=64,
            dtype=torch.bfloat16, homo_head=False)
    general_test_fn(1, 5, 2048, 192, block_size=64,
            dtype=torch.float16, homo_head=False)
>>>>>>> d789cba2


def test_seqlen():
    # diff seqlen
    print("### Test different sequence lengths ###")
    general_test_fn(2, 8, 15, 128,  block_size=64,
        dtype=torch.bfloat16, homo_head=False)
    general_test_fn(2, 8, 1028, 128,  block_size=32,
            dtype=torch.bfloat16, homo_head=False)
    general_test_fn(2, 8, 5175, 128,  block_size=64,
            dtype=torch.bfloat16, homo_head=False)
    general_test_fn(2, 8, 8192, 128,  block_size=64,
            dtype=torch.bfloat16, homo_head=False)


def test_inference_no_padding():
    print('### Test inference prompting and decoding ###')
    # short prompt
    general_test_fn(2, 8, 15, 128,  past_len=0, max_seqlen=8192,
            block_size=64, backward=False,
            dtype=torch.bfloat16, homo_head=False)
    # decoding
    general_test_fn(2, 8, 1, 128,  past_len=64*5 + 12, max_seqlen=8192,
            block_size=64, backward=False,
            dtype=torch.bfloat16, homo_head=False)
    general_test_fn(2, 8, 1, 128,  past_len=64*50 + 12, max_seqlen=8192,
            block_size=16, backward=False,
            dtype=torch.bfloat16, homo_head=False)
    general_test_fn(2, 8, 1, 128,  past_len=64*50 + 12, max_seqlen=8192,
            block_size=16, backward=False, block_m=128,
            dtype=torch.bfloat16, homo_head=False)
    # # chunked prefilling, not supported yet
    # general_test_fn(2, 8, 12, 128,  past_len=2273, max_seqlen=8192,
    #         block_size=64, backward=False,
    #         dtype=torch.bfloat16, homo_head=False)
    # general_test_fn(1, 1, 65, 128,  past_len=120, max_seqlen=8192,
    #     block_size=64, backward=False,
    #     dtype=torch.bfloat16, homo_head=False)


def test_patterns():
    print("### Test difference sparsity, including dense heads, homo pattern ###")
    # diff local, vertical stride
    general_test_fn(2, 8, 8192, 128,  block_size=64,
            local_blocks=10, vert_stride=3,
            dtype=torch.bfloat16, homo_head=False)
    general_test_fn(2, 8, 8192, 128,  block_size=64,
            local_blocks=1, vert_stride=8,
            dtype=torch.bfloat16, homo_head=False)
    general_test_fn(2, 8, 8192, 128,  block_size=64,
            local_blocks=8, vert_stride=1,
            dtype=torch.bfloat16, homo_head=False)
    # with dense heads
    general_test_fn(2, 8, 8192, 128,  block_size=64,
            num_dense_heads=2,
            dtype=torch.bfloat16, homo_head=False)
    # homo head
    general_test_fn(2, 8, 8192, 128,  block_size=64,
            dtype=torch.bfloat16, homo_head=True)


def test_sparse_block_sizes():
    # diff block size, with default block_m, block_n
    print("### Test different sparse block_size ###")
    general_test_fn(2, 8, 8192, 128,  block_size=16,
            dtype=torch.bfloat16, homo_head=False)
    general_test_fn(2, 8, 8192, 128,  block_size=32,
            dtype=torch.bfloat16, homo_head=False)
    general_test_fn(2, 8, 8192, 128,  block_size=64,
            dtype=torch.bfloat16, homo_head=False)
    # general_test_fn(2, 8, 8192, 128,  block_size=128,
    #         dtype=torch.bfloat16, homo_head=False,
    #         block_m=64, block_n=32)
    general_test_fn(2, 8, 8192, 64,  block_size=128,
        dtype=torch.bfloat16, homo_head=False)


def test_kernel_block_sizes():
    # diff block_m, block_n
    print("### Test different kernel block size ###")
    general_test_fn(2, 8, 8192, 128,  block_size=16,
            block_m=16, block_n=16,
            dtype=torch.bfloat16, homo_head=False)
    general_test_fn(2, 8, 8192, 128,  block_size=16,
            block_m=128, block_n=16,
            dtype=torch.bfloat16, homo_head=False)
    general_test_fn(2, 8, 8192, 128,  block_size=64,
            block_m=128, block_n=32,
            dtype=torch.bfloat16, homo_head=False)

    # # The following will suffer SRAM capacity in A600 GPU
    # general_test_fn(2, 8, 8192, 128,  block_size=128,
    #         block_m=64, block_n=64,
    #         dtype=torch.bfloat16, homo_head=False)
    # potential interact on diag blocks
    general_test_fn(2, 8, 8192, 128,  block_size=16,
            block_m=128, block_n=16, local_blocks=1,
            dtype=torch.bfloat16, homo_head=False)


def test_seq_dim_non_contiguous_qkv():
    # seq_dim=1
    print("### Test seq_dim=1 and non-contiguous qkv layout ###")
    general_test_fn(2, 8, 8192, 128,  block_size=64, seq_dim=1,
            dtype=torch.bfloat16, homo_head=False)
    general_test_fn(2, 8, 8192, 128,  block_size=64, seq_dim=1,
            non_contiguous=True,
            dtype=torch.bfloat16, homo_head=False)
    # non-contiguous q/k/v
    general_test_fn(2, 8, 8192, 128,  block_size=64, non_contiguous=True,
            dtype=torch.bfloat16, homo_head=False)


def test_d_splits():
    """
    By Default, d_splits=1 if head_dim <= 64 else 2.
    """
    # d_plits=1 for 128, 256. Default is 2
    print("Teset non default d_splits for different head size.")
    general_test_fn(2, 8, 8192, 128,  block_size=64, d_splits=1,
            dtype=torch.bfloat16, homo_head=False)
    # general_test_fn(2, 8, 8192, 256,  block_size=64, d_splits=1,
    #         dtype=torch.bfloat16, homo_head=False)
    # d_splits=2 for 64
    general_test_fn(2, 8, 8192, 64,  block_size=64, d_splits=2,
            dtype=torch.bfloat16, homo_head=False)



# @pytest.mark.parametrize('b, h, seqlen, d', [(2, 8, 2048, 128), (1, 4, 4096, 64)])
def general_test_fn(b, h, seqlen, d,
            past_len=None,
            dtype=torch.bfloat16,
            homo_head=False,
            block_size=64,
            backward=True,
            sparse_attention_fn=None,
            local_blocks=4,
            vert_stride=4,
            sm_scale=None,
            num_dense_heads=0,
            max_seqlen=None,
            block_m=None,
            block_n=None,
            non_contiguous=False,
            d_splits=None,
            seq_dim=2,
            head_sliding_offset=0,
            num_kv_heads=None,
            varlen=False,
            std=1,
            has_left_paddings=False,
            has_right_paddings=False,
            causal=True):

    qlen = seqlen
    past_len = past_len or 0
    seqlen = qlen + past_len

    max_seqlen = max_seqlen or seqlen
    torch.manual_seed(20)

    assert seq_dim in [1, 2]

    if non_contiguous:
        h2 = h + 17
        seqlen2 = seqlen + 101
        qlen2 = qlen + 19
    else:
        h2, seqlen2, qlen2 = h, seqlen, qlen
    if seq_dim == 2:
        q = torch.empty((b, h2, qlen2  , d), dtype=dtype, device='cuda').normal_(mean=0, std=std)
        k = torch.empty((b, h2, seqlen2, d), dtype=dtype, device='cuda').normal_(mean=0, std=std)
        v = torch.empty((b, h2, seqlen2, d), dtype=dtype, device='cuda').normal_(mean=0, std=std)
        q = q[:, :h, :qlen]
        k = k[:, :h, :seqlen]
        v = v[:, :h, :seqlen]
        h_dim = 1
    else:
        q = torch.empty((b, qlen2  , h2, d), dtype=dtype, device='cuda').normal_(mean=0, std=std)
        k = torch.empty((b, seqlen2, h2, d), dtype=dtype, device='cuda').normal_(mean=0, std=std)
        v = torch.empty((b, seqlen2, h2, d), dtype=dtype, device='cuda').normal_(mean=0, std=std)
        q = q[:, :qlen, :h]
        k = k[:, :seqlen,   :h]
        v = v[:, :seqlen,   :h]
        h_dim = 2

    if sm_scale is None:
        sm_scale = 1. / math.sqrt(d)

    sm_scale = 0.0078125
    if backward:
        q.requires_grad_(), k.requires_grad_(), v.requires_grad_()

    dout = torch.randn_like(q).contiguous()

    mask_csr, block_mask, mask_dense = get_sparse_attn_mask(k.size(h_dim), k.size(seq_dim),
                                                            block_size=block_size,
                                                            local_blocks=local_blocks,
                                                            vert_stride=vert_stride,
                                                            homo_head=homo_head,
                                                            num_kv_heads=num_kv_heads,
                                                            num_dense_heads=num_dense_heads,
                                                            head_sliding_offset=head_sliding_offset,
                                                            return_dense=True,
                                                            causal=causal)

    # reference implementation
    if has_left_paddings or has_right_paddings or varlen:
        backward = False
        # print(f'>> {mask_dense.shape=}')
        if past_len != 0:
            lens = torch.randint(qlen, k.size(seq_dim), size=(k.size(0),))
            if has_left_paddings:
                mask_dense0 = mask_dense[None].repeat((b, 1, 1, 1))
                mask_dense = mask_dense.new_zeros((b, h, q.size(seq_dim), k.size(seq_dim)))
                for i, l in enumerate(lens):
                    mask_dense[i, :, :qlen, :l] = mask_dense0[i, :, (l - qlen):l, :l]
        else:
            lens = torch.randint(1, k.size(seq_dim), size=(k.size(0),))
    else:
        mask_dense = mask_dense[..., past_len:seqlen, :seqlen]

    ref_out = torch_attention(q, k, v, mask_dense, sm_scale, seq_dim=seq_dim, causal=causal)
    ref_out0 = ref_out.clone()

    if backward:
        ref_out.backward(dout)
        ref_dv, v.grad = v.grad.clone(), None
        ref_dk, k.grad = k.grad.clone(), None
        ref_dq, q.grad = q.grad.clone(), None

    if sparse_attention_fn is None:
        sparse_attention_fn = LocalStrideSparseAttention(
                                                        h, max_seqlen,
                                                        block_size,
                                                        local_blocks,
                                                        vert_stride,
                                                        homo_head=homo_head,
                                                        num_kv_heads=num_kv_heads,
                                                        num_dense_heads=num_dense_heads,
                                                        block_m=block_m,
                                                        block_n=block_n,
                                                        d_splits=d_splits,
                                                        seq_dim=seq_dim,
                                                        head_sliding_offset=0,
                                                        causal=causal
                                                        )

        sparse_attention_fn.to(q.device).to(q.dtype)

    if varlen:
        # lens = torch.randint(0, k.size(seq_dim), size=(k.size(0),))
        cu_seqlen_k = torch.cat([lens.new_zeros(1), lens.cumsum(0)]).to(torch.int32).to(q.device)
        assert seq_dim == 1
        k = torch.cat([x.narrow(0, 0, l) for l, x in zip(lens, k)], dim=0)
        v = torch.cat([x.narrow(0, 0, l) for l, x in zip(lens, v)], dim=0)
        if past_len == 0:
            q = torch.cat([x.narrow(0, 0, l) for l, x in zip(lens, q)], dim=0)
        else:
            assert q.size(1) == 1
            q = q.view(-1, q.size(2), q.size(3))

        tri_out = sparse_attention_fn(q, k, v, sm_scale, cu_seqlen_k=cu_seqlen_k)
        ref_out = torch.cat([x.narrow(0, 0, l) for l, x in zip(lens, ref_out)], dim=0)

    elif has_left_paddings or has_right_paddings:
        q0, k0, v0 = [x.clone() for x in [q, k, v]]
        # lens = torch.randint(0, k.size(seq_dim), size=(k.size(0),))
        # import ipdb; ipdb.set_trace()
        if has_right_paddings:
            tri_out = sparse_attention_fn(q, k, v, sm_scale, seqlens=lens)

            if past_len == 0:
                for i, l in enumerate(lens):
                    padding = k.size(seq_dim) - l
                    ref_out[i].narrow(seq_dim - 1, l, padding)[:] = 0
                    tri_out[i].narrow(seq_dim - 1, l, padding)[:] = 0
                    # if seq_dim == 1:
                    #     ref_out[i, l:] = 0
                    #     tri_out[i, l:] = 0
                    # else:
                    #     ref_out[i, :, l:] = 0
                    #     tri_out[i, :, l:] = 0
        elif has_left_paddings:
            left_paddings = k.size(seq_dim) - lens
            for i, len in enumerate(lens):
                left = k.size(seq_dim) - len
                # import ipdb; ipdb.set_trace()
                k[i].narrow(seq_dim - 1, left, len)[:] = k[i].narrow(seq_dim - 1, 0, len).clone()
                v[i].narrow(seq_dim - 1, left, len)[:] = v[i].narrow(seq_dim - 1, 0, len).clone()
                # k[i, left:] = k[i, :len]
                # v[i, left:] = v[i, :len]
                if past_len == 0:
                    q[i].narrow(seq_dim - 1, left, len)[:] = q[i].narrow(seq_dim - 1, 0, len).clone()
                    # q[i, left:] = q[i, :len]
            # import ipdb; ipdb.set_trace()
            tri_out = sparse_attention_fn(q, k, v, sm_scale, left_paddings=left_paddings)
            if past_len == 0:
                for i, len in enumerate(lens):
                    left = k.size(seq_dim) - len
                    tri_out[i].narrow(seq_dim - 1, 0, left)[:] = 0
                    ref_out[i].narrow(seq_dim - 1, left, len)[:] = ref_out[i].narrow(seq_dim - 1, 0, len).clone()
                    ref_out[i].narrow(seq_dim - 1, 0, left)[:] = 0
                    # tri_out[i, :left] = 0
                    # ref_out[i, left:] = ref_out[i, :len]
                    # ref_out[i, :left] = 0
    else:
        tri_out = sparse_attention_fn(q, k, v, sm_scale)

    # import ipdb; ipdb.set_trace()
    # decimal = 1 if dtype == torch.bfloat16 else 2
    assert torch.allclose(ref_out.cpu(), tri_out.cpu(), atol=1e-2, rtol=1e-2), \
        "---- out ---\n" + print_diff_stats(ref_out, tri_out)

    if backward:
        tri_out.backward(dout)
        tri_dv, v.grad = v.grad.clone(), None
        tri_dk, k.grad = k.grad.clone(), None
        tri_dq, q.grad = q.grad.clone(), None

    if backward:
        assert torch.allclose(ref_dv, tri_dv, atol=1e-2, rtol=1e-2), \
            "---- dv ---\n" + print_diff_stats(ref_dv, tri_dv)
        assert torch.allclose(ref_dk, tri_dk, atol=1e-2, rtol=0), \
            "---- dk ---\n" + print_diff_stats(ref_dk, tri_dk)
        assert torch.allclose(ref_dq, tri_dq, atol=2e-2, rtol=0), \
            "---- dq ---\n" + print_diff_stats(ref_dq, tri_dq)

    print('-'*80,
            f'\nTest passed:'
            f'\n  {b=}, {h=}, {seqlen=}, {d=}, {past_len=}, {dtype=}',
            f'\n  {homo_head=}, {block_size=}, {local_blocks=}, {vert_stride=}'
            f'\n  {block_m=}, {block_n=}, {num_dense_heads=}, {d_splits=}',
            f'\n  {seq_dim=}, {non_contiguous=}'
            '\n' + f'-'*80)


def torch_attention(q, k, v,
                    attn_mask=None,
                    sm_scale=None,
                    block_attn_mask=None,
                    block_size=128,
                    do=None,
                    seq_dim=2,
                    causal=True):
    """
    :param q, k, v: shape=(batch, heads, seq, head_dim) if seq_dim=2 (default)
            or shape=(batch, seq, heads, head_dim) if seq_dim=1.
    """
    # for verification
    if sm_scale is None:
        sm_scale = 1 / math.sqrt(float(q.size(-1)))

    assert seq_dim in [1, 2]
    if seq_dim == 1:
        q, k, v = [x.transpose(1, 2) for x in [q, k, v]]
        if do is not None:
            do = do.transpose(1, 2)

    if block_attn_mask is not None:
        assert attn_mask is None
        outs = []
        for s in range(0, q.size(2), block_size):
            e = min(s + block_size, q.size(2))
            q_block = q[:, :, s:e]
            attn = torch.einsum('bhmd,bhnd->bhmn', q_block, k[:, :, :e]).float() * sm_scale
            mask = block_attn_mask[..., s // block_size, : (s // block_size + 1)]
            mask = torch.kron(mask, torch.ones(block_size, block_size, device=mask.device))
            if causal:
                mask[..., :, s:].masked_fill_(torch.arange(0, block_size)[:, None] <= torch.arange(0, block_size)[None, :], 0)
                attn = attn.masked_fill((1 - mask).bool(), float('-inf'))
            attn = attn.softmax(-1)
            out = torch.einsum('bhmn,bhnd->bhmd', attn.type_as(v), v[:, :, :e])
            outs.append(out)
        torch_output = torch.cat(outs, dim=2)
    else:
        attn = torch.einsum('bhmd,bhnd->bhmn', q, k).float() * sm_scale
        if attn_mask is not None:
            attn = attn.masked_fill((1 - attn_mask).bool(), float('-inf'))

        attn = attn.softmax(-1)
        if do is not None:
            dv = torch.einsum('bhqk,bhqd->bhkd', attn.type_as(do), do)
            print(f'> torch_attn computed dv: {dv=}')
        torch_output = torch.einsum('bhmn,bhnd->bhmd', attn.type_as(v), v)

    if seq_dim == 1:
        torch_output = torch_output.transpose(1, 2)
    return torch_output


def print_diff_stats(ref, tri):
    abs_v, abs_i = (ref - tri).abs().ravel().max(-1)
    tri2 = tri[ref.abs() > 1e-5]
    ref2 = ref[ref.abs() > 1e-5]

    sel_mask = torch.rand_like(tri2) > 0.9
    rel_v, rel_i = (tri2.abs() / ref2.abs() - 1).abs().ravel().max(0)
    rel_quantile_99 = (tri2.abs() / ref2.abs()).float()[sel_mask].quantile(0.99).item()
    coord = tuple(x[0].item() if len(x) else -1 for x in torch.where((ref - tri).abs() == abs_v))

    diff = (ref - tri).abs().float()
    sel_mask = torch.rand_like(diff) > 0.9
    diff = diff[sel_mask]

    msg = (f'>> rel_diff={rel_v.item()}, ref={ref2[rel_i]}, tri={tri2[rel_i]}, {rel_quantile_99=}\n'
            f'.. max_abs_diff={abs_v.item()}, {ref.ravel()[abs_i].item()=}, {tri.ravel()[abs_i].item()=}, {coord=}\n'
            f'.. {(ref - tri).abs().mean().item()=},\n'
            f'.. {diff.quantile(0.9).item()=},\n'
            f'.. {diff.quantile(0.99).item()=},\n'
            f'.. {diff.quantile(0.999).item()=},\n'
            f'.. {ref[sel_mask].abs().float().quantile(0.99).item()=},\n'
            f'.. {ref[sel_mask].abs().float().quantile(0.999).item()=},\n'
            f'.. {ref.abs().mean().item()=},\n'
            f'.. {(ref - tri).abs().ravel().topk(10).values=}')
    return (msg)


if __name__ == '__main__':
<<<<<<< HEAD
    # general_test_fn(1, 1, 128, 64, local_blocks=2, vert_stride=8, block_size=16,
    #                 block_m=16, block_n=16,
    #                 dtype=torch.float16, homo_head=False, causal=False)
    general_test_fn(1, 1, 2048, 64, local_blocks=4, vert_stride=8, block_size=64,
                    dtype=torch.float16, homo_head=False, causal=False)
=======
    general_test_fn(1, 1, 1024, 128, vert_stride=4, local_blocks=2, block_size=16,
                    dtype=torch.bfloat16, homo_head=False,
                    block_m=128, block_n=16, std=2,
                    bwd_block_sizes=(128, 16, 128, 16)
                    )
>>>>>>> d789cba2
<|MERGE_RESOLUTION|>--- conflicted
+++ resolved
@@ -67,14 +67,14 @@
         dtype=torch.bfloat16, homo_head=False)
 
 
-<<<<<<< HEAD
 def test_noncausal():
     "bidirectional attention"
     general_test_fn(1, 2, 2048, 64, local_blocks=4, vert_stride=8, block_size=64,
                     dtype=torch.float16, homo_head=False, causal=False)
     general_test_fn(1, 1, 2048, 64, local_blocks=4, vert_stride=10000, block_size=32,
                     dtype=torch.float16, homo_head=False, causal=False)
-=======
+
+
 def test_dims_no_power_of_2():
     # head_dim not power of 2
     general_test_fn(2, 2, 2048, 48, block_size=64,
@@ -85,7 +85,6 @@
             dtype=torch.bfloat16, homo_head=False)
     general_test_fn(1, 5, 2048, 192, block_size=64,
             dtype=torch.float16, homo_head=False)
->>>>>>> d789cba2
 
 
 def test_seqlen():
@@ -506,16 +505,8 @@
 
 
 if __name__ == '__main__':
-<<<<<<< HEAD
-    # general_test_fn(1, 1, 128, 64, local_blocks=2, vert_stride=8, block_size=16,
-    #                 block_m=16, block_n=16,
-    #                 dtype=torch.float16, homo_head=False, causal=False)
-    general_test_fn(1, 1, 2048, 64, local_blocks=4, vert_stride=8, block_size=64,
-                    dtype=torch.float16, homo_head=False, causal=False)
-=======
     general_test_fn(1, 1, 1024, 128, vert_stride=4, local_blocks=2, block_size=16,
                     dtype=torch.bfloat16, homo_head=False,
                     block_m=128, block_n=16, std=2,
                     bwd_block_sizes=(128, 16, 128, 16)
-                    )
->>>>>>> d789cba2
+                    )